from typing import Any, Mapping, Dict, List
from collections import OrderedDict  # noqa F401

from torch import nn, optim
from torch.utils.data import DataLoader  # noqa F401

from catalyst.dl.callbacks import Callback
from .core import Runner
from .experiment import SupervisedExperiment

_Model = nn.Module
_Criterion = nn.Module
_Optimizer = optim.Optimizer
# noinspection PyProtectedMember
_Scheduler = optim.lr_scheduler._LRScheduler


<<<<<<< HEAD
class Runner(ABC):

    def __init__(
        self,
        model: nn.Module = None,
        device=None,
    ):
        """
        @TODO: write docs
        """
        # main
        self.model: nn.Module = model
        self.device = device
        self.experiment: Experiment = None
        self.state: RunnerState = None
        self.callbacks: List[Callback] = None

        # additional
        self._check_run = False

        if model is not None and device is None:
            self._prepare_model()

    def _batch2device(self, batch: Mapping[str, Any], device):
        res = {
            key: value.to(device) if torch.is_tensor(value) else value
            for key, value in batch.items()
        }
        return res

    def _prepare_model(self, stage: str = None):
        """
        Inner method for children's classes for model specific initialization.
        As baseline, checks device support and puts model on it.
        :return:
        """

        if stage is not None:
            self.model = self.experiment.get_model(stage)

        self.model, self.device = \
            UtilsFactory.prepare_model(self.model)

    def _prepare_state(self, stage: str):
        migrating_params = {}
        if self.state is not None:
            migrating_params.update({
                "step": self.state.step,
                "epoch": self.state.epoch + 1
            })

        self._prepare_model(stage)
        criterion, optimizer, scheduler, model = \
            self.experiment.get_model_stuff(self.model, stage)

        self.state = RunnerState(
            stage=stage,
            model=model,
            device=self.device,
            criterion=criterion,
            optimizer=optimizer,
            scheduler=scheduler,
            **self.experiment.get_state_params(stage),
            **migrating_params
        )

    def _run_event(self, event: str):

        if self.state is not None and hasattr(self.state, f"on_{event}_pre"):
            getattr(self.state, f"on_{event}_pre")()

        if self.callbacks is not None:
            for callback in self.callbacks:
                getattr(callback, f"on_{event}")(self.state)

        if self.state is not None and hasattr(self.state, f"on_{event}_post"):
            getattr(self.state, f"on_{event}_post")()

    @abstractmethod
    def predict_batch(self, batch: Mapping[str, Any]):
        pass

    def _run_batch(self, batch):
        self.state.step += self.state.batch_size
        batch = self._batch2device(batch, self.device)
        self.state.input = batch
        self.state.output = self.predict_batch(batch)

    def _run_loader(self, loader):
        self.state.batch_size = loader.batch_size
        self.state.step = (
            self.state.step
            or self.state.epoch * len(loader) * self.state.batch_size
        )
        # @TODO: remove time usage, use it under the hood
        self.state.timer.reset()

        self.state.timer.start("_timers/batch_time")
        self.state.timer.start("_timers/data_time")

        for i, batch in enumerate(loader):
            batch = self._batch2device(batch, self.device)
            self.state.timer.stop("_timers/data_time")

            self._run_event("batch_start")

            self.state.timer.start("_timers/model_time")
            self._run_batch(batch)
            self.state.timer.stop("_timers/model_time")

            self.state.timer.stop("_timers/batch_time")
            self._run_event("batch_end")

            self.state.timer.reset()

            if self._check_run and i >= 3:
                break

            self.state.timer.start("_timers/batch_time")
            self.state.timer.start("_timers/data_time")

    def _run_epoch(self, loaders):
        # @TODO: better solution with train/inference handling ?
        if not self.state.stage.startswith("infer"):
            assert self.state.valid_loader in loaders.keys(), \
                f"'{self.state.valid_loader}' " \
                f"should be in provided loaders: {list(loaders.keys())}"
        else:
            assert not any(x.startswith("train") for x in loaders.keys()), \
                "for inference no train loader should be passed"

        for loader_name in loaders:
            self.state.loader_name = loader_name
            self.state.loader_len = len(loaders[loader_name])
            self.state.need_backward = loader_name.startswith("train")
            self.model.train(self.state.need_backward)

            self._run_event("loader_start")
            with torch.set_grad_enabled(self.state.need_backward):
                self._run_loader(loaders[loader_name])
            self._run_event("loader_end")

    def _run_stage(self, stage: str):
        loaders = self.experiment.get_loaders(stage)
        self.callbacks = self.experiment.get_callbacks(stage)

        self._prepare_state(stage)
        self.state.stage = stage

        self._run_event("stage_start")
        for epoch in range(self.state.num_epochs):
            self.state.stage_epoch = epoch

            self._run_event("epoch_start")
            self._run_epoch(loaders)
            self._run_event("epoch_end")

            if self._check_run and self.state.epoch >= 3:
                break
            if self.state.early_stop:
                self.state.early_stop = False
                break

            self.state.epoch += 1
        self._run_event("stage_end")

    def run_experiment(
        self,
        experiment: Experiment,
        check: bool = False
    ):
        self._check_run = check

        self.experiment = experiment
        for stage in self.experiment.stages:
            self._run_stage(stage)
        return self


=======
>>>>>>> 712493d9
class SupervisedRunner(Runner):
    """
    Runner for experiments with supervised model
    """
    _default_experiment = SupervisedExperiment

    def __init__(
        self,
        model: nn.Module = None,
        device=None,
        input_key: str = "features",
        output_key: str = "logits",
        input_target_key: str = "targets",
    ):
        """
        @TODO update docs

        :type output_key: str
        :type input_key: str

        :param input_key: Key in batch dict mapping to model input
        :param output_key: Key in output dict model output will be stored under
        """
        super().__init__(model=model, device=device)
        self.input_key = input_key
        self.output_key = output_key
        self.target_key = input_target_key

    def _batch2device(self, batch: Mapping[str, Any], device):
        if isinstance(batch, (tuple, list)):
            assert len(batch) == 2
            batch = {self.input_key: batch[0], self.target_key: batch[1]}
        batch = super()._batch2device(batch, device)
        return batch

    def predict_batch(self, batch: Mapping[str, Any]):
        output = self.model(batch[self.input_key])
        if isinstance(output, dict):
            pass
        elif isinstance(output, (list, tuple)) \
                and isinstance(self.output_key, list):
            output = dict((key, value) for key, value in
                          zip(self.output_key, output))
        else:
            output = {self.output_key: output}
        return output

    def train(
        self,
        model: _Model,
        criterion: _Criterion,
        optimizer: _Optimizer,
        loaders: "OrderedDict[str, DataLoader]",
        logdir: str,
        callbacks: "List[Callback]" = None,
        scheduler: _Scheduler = None,
        num_epochs: int = 1,
        valid_loader: str = "valid",
        main_metric: str = "loss",
        minimize_metric: bool = True,
        verbose: bool = False,
        state_kwargs: Dict = None,
        check: bool = False,
        checkpoint_data: Dict = None,
        fp16=False
    ):
        experiment = self._default_experiment(
            stage="train",
            model=model,
            loaders=loaders,
            callbacks=callbacks,
            logdir=logdir,
            criterion=criterion,
            optimizer=optimizer,
            scheduler=scheduler,
            num_epochs=num_epochs,
            valid_loader=valid_loader,
            main_metric=main_metric,
            minimize_metric=minimize_metric,
            verbose=verbose,
            state_kwargs=state_kwargs,
            checkpoint_data=checkpoint_data,
            fp16=fp16
        )
        self.run_experiment(experiment, check=check)

    def infer(
        self,
        model: _Model,
        loaders: "OrderedDict[str, DataLoader]",
        callbacks: "List[Callback]" = None,
        verbose: bool = False,
        state_kwargs: Dict = None,
        check: bool = False
    ):
        experiment = self._default_experiment(
            stage="infer",
            model=model,
            loaders=loaders,
            callbacks=callbacks,
            verbose=verbose,
            state_kwargs=state_kwargs
        )
        self.run_experiment(experiment, check=check)<|MERGE_RESOLUTION|>--- conflicted
+++ resolved
@@ -15,188 +15,6 @@
 _Scheduler = optim.lr_scheduler._LRScheduler
 
 
-<<<<<<< HEAD
-class Runner(ABC):
-
-    def __init__(
-        self,
-        model: nn.Module = None,
-        device=None,
-    ):
-        """
-        @TODO: write docs
-        """
-        # main
-        self.model: nn.Module = model
-        self.device = device
-        self.experiment: Experiment = None
-        self.state: RunnerState = None
-        self.callbacks: List[Callback] = None
-
-        # additional
-        self._check_run = False
-
-        if model is not None and device is None:
-            self._prepare_model()
-
-    def _batch2device(self, batch: Mapping[str, Any], device):
-        res = {
-            key: value.to(device) if torch.is_tensor(value) else value
-            for key, value in batch.items()
-        }
-        return res
-
-    def _prepare_model(self, stage: str = None):
-        """
-        Inner method for children's classes for model specific initialization.
-        As baseline, checks device support and puts model on it.
-        :return:
-        """
-
-        if stage is not None:
-            self.model = self.experiment.get_model(stage)
-
-        self.model, self.device = \
-            UtilsFactory.prepare_model(self.model)
-
-    def _prepare_state(self, stage: str):
-        migrating_params = {}
-        if self.state is not None:
-            migrating_params.update({
-                "step": self.state.step,
-                "epoch": self.state.epoch + 1
-            })
-
-        self._prepare_model(stage)
-        criterion, optimizer, scheduler, model = \
-            self.experiment.get_model_stuff(self.model, stage)
-
-        self.state = RunnerState(
-            stage=stage,
-            model=model,
-            device=self.device,
-            criterion=criterion,
-            optimizer=optimizer,
-            scheduler=scheduler,
-            **self.experiment.get_state_params(stage),
-            **migrating_params
-        )
-
-    def _run_event(self, event: str):
-
-        if self.state is not None and hasattr(self.state, f"on_{event}_pre"):
-            getattr(self.state, f"on_{event}_pre")()
-
-        if self.callbacks is not None:
-            for callback in self.callbacks:
-                getattr(callback, f"on_{event}")(self.state)
-
-        if self.state is not None and hasattr(self.state, f"on_{event}_post"):
-            getattr(self.state, f"on_{event}_post")()
-
-    @abstractmethod
-    def predict_batch(self, batch: Mapping[str, Any]):
-        pass
-
-    def _run_batch(self, batch):
-        self.state.step += self.state.batch_size
-        batch = self._batch2device(batch, self.device)
-        self.state.input = batch
-        self.state.output = self.predict_batch(batch)
-
-    def _run_loader(self, loader):
-        self.state.batch_size = loader.batch_size
-        self.state.step = (
-            self.state.step
-            or self.state.epoch * len(loader) * self.state.batch_size
-        )
-        # @TODO: remove time usage, use it under the hood
-        self.state.timer.reset()
-
-        self.state.timer.start("_timers/batch_time")
-        self.state.timer.start("_timers/data_time")
-
-        for i, batch in enumerate(loader):
-            batch = self._batch2device(batch, self.device)
-            self.state.timer.stop("_timers/data_time")
-
-            self._run_event("batch_start")
-
-            self.state.timer.start("_timers/model_time")
-            self._run_batch(batch)
-            self.state.timer.stop("_timers/model_time")
-
-            self.state.timer.stop("_timers/batch_time")
-            self._run_event("batch_end")
-
-            self.state.timer.reset()
-
-            if self._check_run and i >= 3:
-                break
-
-            self.state.timer.start("_timers/batch_time")
-            self.state.timer.start("_timers/data_time")
-
-    def _run_epoch(self, loaders):
-        # @TODO: better solution with train/inference handling ?
-        if not self.state.stage.startswith("infer"):
-            assert self.state.valid_loader in loaders.keys(), \
-                f"'{self.state.valid_loader}' " \
-                f"should be in provided loaders: {list(loaders.keys())}"
-        else:
-            assert not any(x.startswith("train") for x in loaders.keys()), \
-                "for inference no train loader should be passed"
-
-        for loader_name in loaders:
-            self.state.loader_name = loader_name
-            self.state.loader_len = len(loaders[loader_name])
-            self.state.need_backward = loader_name.startswith("train")
-            self.model.train(self.state.need_backward)
-
-            self._run_event("loader_start")
-            with torch.set_grad_enabled(self.state.need_backward):
-                self._run_loader(loaders[loader_name])
-            self._run_event("loader_end")
-
-    def _run_stage(self, stage: str):
-        loaders = self.experiment.get_loaders(stage)
-        self.callbacks = self.experiment.get_callbacks(stage)
-
-        self._prepare_state(stage)
-        self.state.stage = stage
-
-        self._run_event("stage_start")
-        for epoch in range(self.state.num_epochs):
-            self.state.stage_epoch = epoch
-
-            self._run_event("epoch_start")
-            self._run_epoch(loaders)
-            self._run_event("epoch_end")
-
-            if self._check_run and self.state.epoch >= 3:
-                break
-            if self.state.early_stop:
-                self.state.early_stop = False
-                break
-
-            self.state.epoch += 1
-        self._run_event("stage_end")
-
-    def run_experiment(
-        self,
-        experiment: Experiment,
-        check: bool = False
-    ):
-        self._check_run = check
-
-        self.experiment = experiment
-        for stage in self.experiment.stages:
-            self._run_stage(stage)
-        return self
-
-
-=======
->>>>>>> 712493d9
 class SupervisedRunner(Runner):
     """
     Runner for experiments with supervised model
@@ -238,8 +56,8 @@
             pass
         elif isinstance(output, (list, tuple)) \
                 and isinstance(self.output_key, list):
-            output = dict((key, value) for key, value in
-                          zip(self.output_key, output))
+            output = dict(
+                (key, value) for key, value in zip(self.output_key, output))
         else:
             output = {self.output_key: output}
         return output
@@ -259,9 +77,9 @@
         minimize_metric: bool = True,
         verbose: bool = False,
         state_kwargs: Dict = None,
+        checkpoint_data: Dict = None,
+        fp16: bool = False,
         check: bool = False,
-        checkpoint_data: Dict = None,
-        fp16=False
     ):
         experiment = self._default_experiment(
             stage="train",
@@ -290,7 +108,8 @@
         callbacks: "List[Callback]" = None,
         verbose: bool = False,
         state_kwargs: Dict = None,
-        check: bool = False
+        fp16: bool = False,
+        check: bool = False,
     ):
         experiment = self._default_experiment(
             stage="infer",
@@ -298,6 +117,7 @@
             loaders=loaders,
             callbacks=callbacks,
             verbose=verbose,
-            state_kwargs=state_kwargs
+            state_kwargs=state_kwargs,
+            fp16=fp16
         )
         self.run_experiment(experiment, check=check)